--- conflicted
+++ resolved
@@ -515,10 +515,7 @@
 | HDFS                         | Yes   | No   | Yes  | Yes     | No      | No    | Yes          | No                | No           | Yes   | Yes      |
 | HiDrive                      | Yes   | Yes  | Yes  | Yes     | No      | No    | Yes          | No                | No           | No    | Yes      |
 | HTTP                         | No    | No   | No   | No      | No      | No    | No           | No                | No           | No    | Yes      |
-<<<<<<< HEAD
-=======
 | iCloud Drive                 | Yes   | Yes  | Yes  | Yes     | No      | No    | No           | No                | No           | No    | Yes      |
->>>>>>> cd3b08d8
 | ImageKit                     | Yes   | Yes  | Yes  | No      | No      | No    | No           | No                | No           | No    | Yes      |
 | Internet Archive             | No    | Yes  | No   | No      | Yes     | Yes   | No           | No                | Yes          | Yes   | No       |
 | Jottacloud                   | Yes   | Yes  | Yes  | Yes     | Yes     | Yes   | No           | No                | Yes          | Yes   | Yes      |
